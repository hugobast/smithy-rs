/*
 * Copyright Amazon.com, Inc. or its affiliates. All Rights Reserved.
 * SPDX-License-Identifier: Apache-2.0
 */

package software.amazon.smithy.rust.codegen.smithy.generators.http

import software.amazon.smithy.codegen.core.CodegenException
import software.amazon.smithy.model.knowledge.HttpBinding
import software.amazon.smithy.model.knowledge.HttpBindingIndex
import software.amazon.smithy.model.shapes.BlobShape
import software.amazon.smithy.model.shapes.CollectionShape
import software.amazon.smithy.model.shapes.DocumentShape
import software.amazon.smithy.model.shapes.MapShape
import software.amazon.smithy.model.shapes.MemberShape
import software.amazon.smithy.model.shapes.OperationShape
import software.amazon.smithy.model.shapes.Shape
import software.amazon.smithy.model.shapes.StringShape
import software.amazon.smithy.model.shapes.StructureShape
import software.amazon.smithy.model.shapes.UnionShape
import software.amazon.smithy.model.traits.EnumTrait
import software.amazon.smithy.model.traits.MediaTypeTrait
import software.amazon.smithy.model.traits.TimestampFormatTrait
import software.amazon.smithy.rust.codegen.rustlang.CargoDependency
import software.amazon.smithy.rust.codegen.rustlang.RustModule
import software.amazon.smithy.rust.codegen.rustlang.RustType
import software.amazon.smithy.rust.codegen.rustlang.RustWriter
import software.amazon.smithy.rust.codegen.rustlang.asOptional
import software.amazon.smithy.rust.codegen.rustlang.asType
import software.amazon.smithy.rust.codegen.rustlang.autoDeref
import software.amazon.smithy.rust.codegen.rustlang.render
import software.amazon.smithy.rust.codegen.rustlang.rust
import software.amazon.smithy.rust.codegen.rustlang.rustBlock
import software.amazon.smithy.rust.codegen.rustlang.rustBlockTemplate
import software.amazon.smithy.rust.codegen.rustlang.rustTemplate
import software.amazon.smithy.rust.codegen.rustlang.stripOuter
import software.amazon.smithy.rust.codegen.rustlang.withBlock
import software.amazon.smithy.rust.codegen.smithy.CodegenContext
import software.amazon.smithy.rust.codegen.smithy.RuntimeType
<<<<<<< HEAD
import software.amazon.smithy.rust.codegen.smithy.RustSymbolProvider
import software.amazon.smithy.rust.codegen.smithy.canReachConstrainedShape
=======
import software.amazon.smithy.rust.codegen.smithy.generators.CodegenTarget
>>>>>>> c503debb
import software.amazon.smithy.rust.codegen.smithy.generators.operationBuildError
import software.amazon.smithy.rust.codegen.smithy.generators.redactIfNecessary
import software.amazon.smithy.rust.codegen.smithy.hasPublicConstrainedWrapperTupleType
import software.amazon.smithy.rust.codegen.smithy.makeOptional
import software.amazon.smithy.rust.codegen.smithy.mapRustType
import software.amazon.smithy.rust.codegen.smithy.protocols.HttpBindingDescriptor
import software.amazon.smithy.rust.codegen.smithy.protocols.HttpLocation
import software.amazon.smithy.rust.codegen.smithy.protocols.Protocol
import software.amazon.smithy.rust.codegen.smithy.protocols.parse.EventStreamUnmarshallerGenerator
import software.amazon.smithy.rust.codegen.smithy.rustType
import software.amazon.smithy.rust.codegen.smithy.targetCanReachConstrainedShape
import software.amazon.smithy.rust.codegen.util.UNREACHABLE
import software.amazon.smithy.rust.codegen.util.dq
import software.amazon.smithy.rust.codegen.util.hasTrait
import software.amazon.smithy.rust.codegen.util.inputShape
import software.amazon.smithy.rust.codegen.util.isPrimitive
import software.amazon.smithy.rust.codegen.util.isStreaming
import software.amazon.smithy.rust.codegen.util.outputShape
import software.amazon.smithy.rust.codegen.util.toSnakeCase

/**
 * The type of HTTP message from which we are (de)serializing the HTTP-bound data.
 * We are either:
 *     - deserializing data from an HTTP request (we are a server),
 *     - deserializing data from an HTTP response (we are a client),
 *     - serializing data to an HTTP request (we are a client),
 *     - serializing data to an HTTP response (we are a server),
 */
enum class HttpMessageType {
    REQUEST, RESPONSE
}

/**
 * This class generates Rust functions that (de)serialize data from/to an HTTP message.
 * They are useful for *both*:
 *     - servers (that deserialize HTTP requests and serialize HTTP responses); and
 *     - clients (that deserialize HTTP responses and serialize HTTP requests)
 * because the (de)serialization logic is entirely similar. In the cases where they _slightly_ differ,
 * the [HttpMessageType] enum is used to distinguish.
 *
 * For deserialization logic that is wholly different among clients and servers, use the classes:
 *     - [ServerRequestBindingGenerator] from the `codegen-server` project for servers; and
 *     - [ResponseBindingGenerator] from this project for clients
 * instead.
 *
 * For serialization logic that is wholly different among clients and servers, use the classes:
 *     - [ServerResponseBindingGenerator] from the `codegen-server` project for servers; and
 *     - [RequestBindingGenerator] from this project for clients
 * instead.
 */
class HttpBindingGenerator(
    private val protocol: Protocol,
    codegenContext: CodegenContext,
    val symbolProvider: RustSymbolProvider,
    private val operationShape: OperationShape
) {
    private val runtimeConfig = codegenContext.runtimeConfig
<<<<<<< HEAD
    private val mode = codegenContext.mode
=======
    private val symbolProvider = codegenContext.symbolProvider
    private val target = codegenContext.target
>>>>>>> c503debb
    private val model = codegenContext.model
    private val service = codegenContext.serviceShape
    private val index = HttpBindingIndex.of(model)
    private val headerUtil = CargoDependency.SmithyHttp(runtimeConfig).asType().member("header")
    private val defaultTimestampFormat = TimestampFormatTrait.Format.EPOCH_SECONDS
    private val dateTime = RuntimeType.DateTime(runtimeConfig).toSymbol().rustType()
    private val httpSerdeModule = RustModule.private("http_serde")

    /**
     * Generate a function to deserialize [binding] from HTTP headers.
     *
     * The name of the resulting function is returned as a String.
     *
     * Generates a function like:
     * ```rust
     * fn parse_foo(headers: &http::HeaderMap) -> Result<Option<String>, ParseError> {
     *   ...
     * }
     * ```
     */
    fun generateDeserializeHeaderFn(binding: HttpBindingDescriptor): RuntimeType {
        check(binding.location == HttpLocation.HEADER)
        val outputT = symbolProvider.toSymbol(binding.member).makeOptional()
        val fnName = "deser_header_${fnName(operationShape, binding)}"
        return RuntimeType.forInlineFun(fnName, httpSerdeModule) { writer ->
            writer.rustBlock(
                "pub(crate) fn $fnName(header_map: &#T::HeaderMap) -> std::result::Result<#T, #T::ParseError>",
                RuntimeType.http,
                outputT,
                headerUtil
            ) {
                rust("let headers = header_map.get_all(${binding.locationName.dq()}).iter();")
                deserializeFromHeader(model.expectShape(binding.member.target), binding.member)
            }
        }
    }

    fun generateDeserializePrefixHeaderFn(binding: HttpBindingDescriptor): RuntimeType {
        check(binding.location == HttpBinding.Location.PREFIX_HEADERS)
<<<<<<< HEAD
        val returnUnconstrainedType = mode == CodegenMode.Server && binding.member.targetCanReachConstrainedShape(model, symbolProvider)
        val outputT = symbolProvider.toSymbol(binding.member)
        if (!returnUnconstrainedType) {
            check(outputT.rustType().stripOuter<RustType.Option>() is RustType.HashMap) { outputT.rustType() }
        }
=======
        val outputSymbol = symbolProvider.toSymbol(binding.member)
        check(outputSymbol.rustType().stripOuter<RustType.Option>() is RustType.HashMap) { outputSymbol.rustType() }
>>>>>>> c503debb
        val target = model.expectShape(binding.member.target)
        check(target is MapShape)
        val fnName = "deser_prefix_header_${fnName(operationShape, binding)}"
        val inner = RuntimeType.forInlineFun("${fnName}_inner", httpSerdeModule) {
            it.rustBlock(
                "pub fn ${fnName}_inner(headers: #T::header::ValueIter<http::HeaderValue>) -> std::result::Result<Option<#T>, #T::ParseError>",
                RuntimeType.http,
                symbolProvider.toSymbol(model.expectShape(target.value.target)),
                headerUtil
            ) {
                deserializeFromHeader(model.expectShape(target.value.target), binding.member)
            }
        }
        val returnTypeSymbol = outputSymbol.mapRustType { it.asOptional() }
        return RuntimeType.forInlineFun(fnName, httpSerdeModule) { writer ->
            writer.rustBlock(
                "pub(crate) fn $fnName(header_map: &#T::HeaderMap) -> std::result::Result<#T, #T::ParseError>",
                RuntimeType.http,
                returnTypeSymbol,
                headerUtil
            ) {
                rust(
                    """
                    let headers = #T::headers_for_prefix(header_map, ${binding.locationName.dq()});
                    let out: std::result::Result<_, _> = headers.map(|(key, header_name)| {
                        let values = header_map.get_all(header_name);
                        #T(values.iter()).map(|v| (key.to_string(), v.expect(
                            "we have checked there is at least one value for this header name; please file a bug report under https://github.com/awslabs/smithy-rs/issues"
                        )))
                    }).collect();
                    """,
                    headerUtil, inner
                )

                if (returnUnconstrainedType) {
                    // If the map shape has constrained string keys or values, we need to wrap the deserialized hash map
                    // in the corresponding unconstrained wrapper tuple struct.
                    rust("let out = out.map(#T);", outputT.mapRustType { it.stripOuter<RustType.Option>() })
                }
                rust("out.map(Some)")
            }
        }
    }

    /**
     * Generate a function to deserialize `[binding]` from the request / response payload.
     */
    fun generateDeserializePayloadFn(
        binding: HttpBindingDescriptor,
        errorT: RuntimeType,
        // Deserialize a single structure, union or document member marked as a payload
        payloadParser: RustWriter.(String) -> Unit,
        httpMessageType: HttpMessageType = HttpMessageType.RESPONSE
    ): RuntimeType {
        check(binding.location == HttpBinding.Location.PAYLOAD)
        val fnName = "deser_payload_${fnName(operationShape, binding)}"
        return RuntimeType.forInlineFun(fnName, httpSerdeModule) { rustWriter ->
            if (binding.member.isStreaming(model)) {
                val outputT = symbolProvider.toSymbol(binding.member)
                rustWriter.rustBlock(
                    "pub fn $fnName(body: &mut #T) -> std::result::Result<#T, #T>",
                    RuntimeType.sdkBody(runtimeConfig),
                    outputT,
                    errorT
                ) {
                    // Streaming unions are Event Streams and should be handled separately
                    val target = model.expectShape(binding.member.target)
                    if (target is UnionShape) {
                        bindEventStreamOutput(operationShape, target)
                    } else {
                        deserializeStreamingBody(binding)
                    }
                }
            } else {
                // The output needs to be Optional when deserializing the payload body or the caller signature
                // will not match.
                val outputT = symbolProvider.toSymbol(binding.member).makeOptional()
                rustWriter.rustBlock("pub fn $fnName(body: &[u8]) -> std::result::Result<#T, #T>", outputT, errorT) {
                    deserializePayloadBody(
                        binding,
                        errorT,
                        structuredHandler = payloadParser,
                        httpMessageType
                    )
                }
            }
        }
    }

    private fun RustWriter.bindEventStreamOutput(operationShape: OperationShape, targetShape: UnionShape) {
        val unmarshallerConstructorFn = EventStreamUnmarshallerGenerator(
            protocol,
            model,
            runtimeConfig,
            symbolProvider,
            operationShape,
            targetShape,
            target
        ).render()
        rustTemplate(
            """
            let unmarshaller = #{unmarshallerConstructorFn}();
            let body = std::mem::replace(body, #{SdkBody}::taken());
            Ok(#{Receiver}::new(unmarshaller, body))
            """,
            "SdkBody" to RuntimeType.sdkBody(runtimeConfig),
            "unmarshallerConstructorFn" to unmarshallerConstructorFn,
            "Receiver" to RuntimeType.eventStreamReceiver(runtimeConfig),
        )
    }

    private fun RustWriter.deserializeStreamingBody(binding: HttpBindingDescriptor) {
        val member = binding.member
        val targetShape = model.expectShape(member.target)
        check(targetShape is BlobShape)
        rustTemplate(
            """
            // replace the body with an empty body
            let body = std::mem::replace(body, #{SdkBody}::taken());
            Ok(#{ByteStream}::new(body))
            """,
            "ByteStream" to RuntimeType.byteStream(runtimeConfig), "SdkBody" to RuntimeType.sdkBody(runtimeConfig)
        )
    }

    private fun RustWriter.deserializePayloadBody(
        binding: HttpBindingDescriptor,
        errorSymbol: RuntimeType,
        structuredHandler: RustWriter.(String) -> Unit,
        httpMessageType: HttpMessageType = HttpMessageType.RESPONSE
    ) {
        val member = binding.member
        val targetShape = model.expectShape(member.target)
        // There is an unfortunate bit of dual behavior caused by an empty body causing the output to be `None` instead
        // of an empty instance of the response type.
        withBlock("(!body.is_empty()).then(||{", "}).transpose()") {
            when (targetShape) {
                is StructureShape, is UnionShape, is DocumentShape -> this.structuredHandler("body")
                is StringShape -> {
                    when (httpMessageType) {
                        HttpMessageType.RESPONSE -> {
                            rustTemplate(
                                "let body_str = std::str::from_utf8(body).map_err(#{error_symbol}::unhandled)?;",
                                "error_symbol" to errorSymbol
                            )
                        }
                        HttpMessageType.REQUEST -> {
                            rust("let body_str = std::str::from_utf8(body)?;")
                        }
                    }
                    if (targetShape.hasTrait<EnumTrait>()) {
                        if (target == CodegenTarget.SERVER) {
                            rust(
                                "Ok(#T::try_from(body_str)?)",
                                symbolProvider.toSymbol(targetShape)
                            )
                        } else {
                            rust(
                                "Ok(#T::from(body_str))",
                                symbolProvider.toSymbol(targetShape)
                            )
                        }
                    } else {
                        rust("Ok(body_str.to_string())")
                    }
                }
                is BlobShape -> rust(
                    "Ok(#T::new(body))",
                    RuntimeType.Blob(runtimeConfig)
                )
                // `httpPayload` can be applied to set/map/list shapes.
                // However, none of the AWS protocols support it.
                // Smithy CLI will refuse to build the model if you apply the trait to these shapes, so this branch
                // remains unreachable.
                else -> UNREACHABLE("unexpected shape: $targetShape")
            }
        }
    }

    /**
     * Parse a value from a header.
     * This function produces an expression which produces the precise type required by the target shape.
     */
    private fun RustWriter.deserializeFromHeader(targetShape: Shape, memberShape: MemberShape) {
        val rustType = symbolProvider.toSymbol(targetShape).rustType().stripOuter<RustType.Option>()
        // Normally, we go through a flow that looks for `,`s but that's wrong if the output
        // is just a single string (which might include `,`s.).
        // MediaType doesn't include `,` since it's base64, send that through the normal path
        if (targetShape is StringShape && !targetShape.hasTrait<MediaTypeTrait>()) {
            rust("#T::one_or_none(headers)", headerUtil)
            return
        }
        val (coreType, coreShape) = if (targetShape is CollectionShape) {
            val coreShape = model.expectShape(targetShape.member.target)
            symbolProvider.toSymbol(coreShape).rustType() to coreShape
        } else {
            rustType to targetShape
        }
        val parsedValue = safeName()
        if (coreType == dateTime) {
            val timestampFormat =
                index.determineTimestampFormat(
                    memberShape,
                    HttpBinding.Location.HEADER,
                    defaultTimestampFormat
                )
            val timestampFormatType = RuntimeType.TimestampFormat(runtimeConfig, timestampFormat)
            rust(
                "let $parsedValue: Vec<${coreType.render()}> = #T::many_dates(headers, #T)?;",
                headerUtil,
                timestampFormatType
            )
        } else if (coreShape.isPrimitive()) {
            rust(
                "let $parsedValue = #T::read_many_primitive::<${coreType.render()}>(headers)?;",
                headerUtil
            )
        } else {
            check(coreShape.isStringShape) {
                "The `httpHeader` trait can be applied to structure members that target a `boolean`, `number`, `string`, or " +
                        "`timestamp`; or a `structure` member that targets a list/set of these types. Found $coreShape."
            }
            rust(
                "let $parsedValue: Vec<${coreType.render()}> = #T::read_many_from_str(headers)?;",
                headerUtil
            )
            if (coreShape.hasTrait<MediaTypeTrait>()) {
                rustTemplate(
                    """
                    let $parsedValue: std::result::Result<Vec<_>, _> = $parsedValue
                        .iter().map(|s|
                            #{base_64_decode}(s).map_err(|_|#{header}::ParseError::new_with_message("failed to decode base64"))
                            .and_then(|bytes|String::from_utf8(bytes).map_err(|_|#{header}::ParseError::new_with_message("base64 encoded data was not valid utf-8")))
                        ).collect();
                    """,
                    "base_64_decode" to RuntimeType.Base64Decode(runtimeConfig),
                    "header" to headerUtil
                )
                rust("let $parsedValue = $parsedValue?;")
            }
        }
        // TODO(https://github.com/awslabs/smithy-rs/issues/837): this doesn't support non-optional vectors
        when (rustType) {
            is RustType.Vec ->
                rust(
                    """
                    Ok(if !$parsedValue.is_empty() {
                        Some($parsedValue)
                    } else {
                        None
                    })
                    """
                )
            is RustType.HashSet ->
                rust(
                    """
                    Ok(if !$parsedValue.is_empty() {
                        Some($parsedValue.into_iter().collect())
                    } else {
                        None
                    })
                    """
                )
            else -> {
                val returnUnconstrainedType = mode == CodegenMode.Server &&
                        targetShape is CollectionShape &&
                        targetShape.canReachConstrainedShape(model, symbolProvider)
                if (returnUnconstrainedType) {
                    rust(
                        """
                        Ok(Some(#T($parsedValue)))
                        """,
                        symbolProvider.toSymbol(targetShape)
                    )
                } else {
                    rustTemplate(
                        """
                        if $parsedValue.len() > 1 {
                            Err(#{header_util}::ParseError::new_with_message(format!("expected one item but found {}", $parsedValue.len())))
                        } else {
                            let mut $parsedValue = $parsedValue;
                            Ok($parsedValue.pop())
                        }
                        """,
                        "header_util" to headerUtil
                    )
                }
            }
        }
    }

    /**
     * Generate a unique name for the deserializer function for a given [operationShape] and HTTP binding.
     */
    // Rename here technically not required, operations and members cannot be renamed.
    private fun fnName(operationShape: OperationShape, binding: HttpBindingDescriptor) =
        "${operationShape.id.getName(service).toSnakeCase()}_${binding.member.container.name.toSnakeCase()}_${binding.memberName.toSnakeCase()}"

    /**
     * Returns a function to set headers on an HTTP message for the given [shape].
     * Returns null if no headers need to be set.
     *
     * [shape] can either be:
     *     - an [OperationShape], in which case the header-bound data is in its input or output shape; or
     *     - an error shape (i.e. a [StructureShape] with the `error` trait), in which case the header-bound data is in the shape itself.
     */
    fun generateAddHeadersFn(
        shape: Shape,
        httpMessageType: HttpMessageType = HttpMessageType.REQUEST
    ): RuntimeType? {
        val (headerBindings, prefixHeaderBinding) = when (httpMessageType) {
            // Only a single structure member can be bound by `httpPrefixHeaders`, hence the `getOrNull(0)`.
            HttpMessageType.REQUEST -> index.getRequestBindings(shape, HttpLocation.HEADER) to
                index.getRequestBindings(shape, HttpLocation.PREFIX_HEADERS).getOrNull(0)
            HttpMessageType.RESPONSE -> index.getResponseBindings(shape, HttpLocation.HEADER) to
                index.getResponseBindings(shape, HttpLocation.PREFIX_HEADERS).getOrNull(0)
        }

        if (headerBindings.isEmpty() && prefixHeaderBinding == null) {
            return null
        }

        val fnName = "add_headers_${shape.id.getName(service).toSnakeCase()}"
        return RuntimeType.forInlineFun(fnName, httpSerdeModule) { rustWriter ->
            // If the shape is an operation shape, the input symbol of the generated function is the input or output
            // shape, which is the shape holding the header-bound data.
            val shapeSymbol = symbolProvider.toSymbol(
                if (shape is OperationShape) {
                    when (httpMessageType) {
                        HttpMessageType.REQUEST -> shape.inputShape(model)
                        HttpMessageType.RESPONSE -> shape.outputShape(model)
                    }
                } else {
                    shape
                }
            )
            val codegenScope = arrayOf(
                "BuildError" to runtimeConfig.operationBuildError(),
                HttpMessageType.REQUEST.name to RuntimeType.HttpRequestBuilder,
                HttpMessageType.RESPONSE.name to RuntimeType.HttpResponseBuilder,
                "Shape" to shapeSymbol,
            )
            rustWriter.rustBlockTemplate(
                """
                pub fn $fnName(
                    input: &#{Shape},
                    mut builder: #{${httpMessageType.name}}
                ) -> std::result::Result<#{${httpMessageType.name}}, #{BuildError}>
                """,
                *codegenScope,
            ) {
                headerBindings.forEach { httpBinding -> renderHeaders(httpBinding) }
                if (prefixHeaderBinding != null) {
                    renderPrefixHeader(prefixHeaderBinding)
                }
                rust("Ok(builder)")
            }
        }
    }

    private fun RustWriter.renderHeaders(httpBinding: HttpBinding) {
        val memberShape = httpBinding.member
        val memberType = model.expectShape(memberShape.target)
        val memberSymbol = symbolProvider.toSymbol(memberShape)
        val memberName = symbolProvider.toMemberName(memberShape)
        ifSet(memberType, memberSymbol, "&input.$memberName") { field ->
            val isListHeader = memberType is CollectionShape
            listForEach(memberType, field) { innerField, targetId ->
                val innerMemberType = model.expectShape(targetId)
                if (innerMemberType.isPrimitive()) {
                    val encoder = CargoDependency.SmithyTypes(runtimeConfig).asType().member("primitive::Encoder")
                    rust("let mut encoder = #T::from(${autoDeref(innerField)});", encoder)
                }
                val formatted = headerFmtFun(this, innerMemberType, memberShape, innerField, isListHeader)
                val safeName = safeName("formatted")
                write("let $safeName = $formatted;")
                rustBlock("if !$safeName.is_empty()") {
                    rustTemplate(
                        """
                        let header_value = $safeName;
                        let header_value = http::header::HeaderValue::try_from(&*header_value).map_err(|err| {
                            #{build_error}::InvalidField { field: "$memberName", details: format!("`{}` cannot be used as a header value: {}", &${
                        redactIfNecessary(
                            memberShape,
                            model,
                            "header_value"
                        )
                        }, err)}
                        })?;
                        builder = builder.header("${httpBinding.locationName}", header_value);
                        """,
                        "build_error" to runtimeConfig.operationBuildError()
                    )
                }
            }
        }
    }

    private fun RustWriter.renderPrefixHeader(httpBinding: HttpBinding) {
        val memberShape = httpBinding.member
        val memberType = model.expectShape(memberShape.target)
        val memberSymbol = symbolProvider.toSymbol(memberShape)
        val memberName = symbolProvider.toMemberName(memberShape)
        val target = when (memberType) {
            is CollectionShape -> model.expectShape(memberType.member.target)
            is MapShape -> model.expectShape(memberType.value.target)
            else -> UNREACHABLE("unexpected member for prefix headers: $memberType")
        }
        ifSet(memberType, memberSymbol, "&input.$memberName") { field ->
            val listHeader = memberType is CollectionShape
            val workingWithPublicConstrainedWrapperTupleType =
                mode == CodegenMode.Server && memberShape.hasPublicConstrainedWrapperTupleType(model)
            rustTemplate(
                """
                for (k, v) in ${ if (workingWithPublicConstrainedWrapperTupleType) "&$field.0" else field } {
                    use std::str::FromStr;
                    let header_name = http::header::HeaderName::from_str(&format!("{}{}", "${httpBinding.locationName}", &k)).map_err(|err| {
                        #{build_error}::InvalidField { field: "$memberName", details: format!("`{}` cannot be used as a header name: {}", k, err)}
                    })?;
                    let header_value = ${headerFmtFun(this, target, memberShape, "v", listHeader)};
                    let header_value = http::header::HeaderValue::try_from(&*header_value).map_err(|err| {
                        #{build_error}::InvalidField {
                            field: "$memberName",
                            details: format!("`{}` cannot be used as a header value: {}", ${
                redactIfNecessary(
                    memberShape,
                    model,
                    "v"
                )
                }, err)}
                    })?;
                    builder = builder.header(header_name, header_value);
                }

                """,
                "build_error" to runtimeConfig.operationBuildError()
            )
        }
    }

    /**
     * Format [member] when used as an HTTP header.
     */
    private fun headerFmtFun(writer: RustWriter, target: Shape, member: MemberShape, targetName: String, isListHeader: Boolean): String {
        fun quoteValue(value: String): String {
            // Timestamp shapes are not quoted in header lists
            return if (isListHeader && !target.isTimestampShape) {
                val quoteFn = writer.format(headerUtil.member("quote_header_value"))
                "$quoteFn($value)"
            } else {
                value
            }
        }
        return when {
            target.isStringShape -> {
                if (target.hasTrait<MediaTypeTrait>()) {
                    val func = writer.format(RuntimeType.Base64Encode(runtimeConfig))
                    "$func(&$targetName)"
                } else {
                    // TODO(https://github.com/awslabs/smithy-rs/issues/1401) Constraint traits on member traits are not
                    //  supported yet. Note that here, counterintuitively, in case we're rendering a header for a
                    //  collection, `member` is still referring to the structure member shape where the `httpHeader` or
                    //  `httpPrefixHeaders` trait was found, and _not_ to the collection member shape on which we'd have
                    //  to check for constraint trait precedence. So `member.hasPublicConstrainedWrapperTupleType()` is
                    //  _not_ what we want.
                    val workingWithPublicConstrainedWrapperTupleType =
                        mode == CodegenMode.Server && target.hasPublicConstrainedWrapperTupleType(model)
                    quoteValue("AsRef::<str>::as_ref(${ if (workingWithPublicConstrainedWrapperTupleType) "&$targetName.0" else targetName })")
                }
            }
            target.isTimestampShape -> {
                val timestampFormat =
                    index.determineTimestampFormat(member, HttpBinding.Location.HEADER, defaultTimestampFormat)
                val timestampFormatType = RuntimeType.TimestampFormat(runtimeConfig, timestampFormat)
                quoteValue("$targetName.fmt(${writer.format(timestampFormatType)})?")
            }
            target.isListShape || target.isMemberShape -> {
                throw IllegalArgumentException("lists should be handled at a higher level")
            }
            target.isPrimitive() -> {
                "encoder.encode()"
            }
            else -> throw CodegenException("unexpected shape: $target")
        }
    }
}<|MERGE_RESOLUTION|>--- conflicted
+++ resolved
@@ -37,12 +37,9 @@
 import software.amazon.smithy.rust.codegen.rustlang.withBlock
 import software.amazon.smithy.rust.codegen.smithy.CodegenContext
 import software.amazon.smithy.rust.codegen.smithy.RuntimeType
-<<<<<<< HEAD
 import software.amazon.smithy.rust.codegen.smithy.RustSymbolProvider
 import software.amazon.smithy.rust.codegen.smithy.canReachConstrainedShape
-=======
 import software.amazon.smithy.rust.codegen.smithy.generators.CodegenTarget
->>>>>>> c503debb
 import software.amazon.smithy.rust.codegen.smithy.generators.operationBuildError
 import software.amazon.smithy.rust.codegen.smithy.generators.redactIfNecessary
 import software.amazon.smithy.rust.codegen.smithy.hasPublicConstrainedWrapperTupleType
@@ -100,12 +97,7 @@
     private val operationShape: OperationShape
 ) {
     private val runtimeConfig = codegenContext.runtimeConfig
-<<<<<<< HEAD
-    private val mode = codegenContext.mode
-=======
-    private val symbolProvider = codegenContext.symbolProvider
-    private val target = codegenContext.target
->>>>>>> c503debb
+    private val codegenTarget = codegenContext.target
     private val model = codegenContext.model
     private val service = codegenContext.serviceShape
     private val index = HttpBindingIndex.of(model)
@@ -145,16 +137,11 @@
 
     fun generateDeserializePrefixHeaderFn(binding: HttpBindingDescriptor): RuntimeType {
         check(binding.location == HttpBinding.Location.PREFIX_HEADERS)
-<<<<<<< HEAD
-        val returnUnconstrainedType = mode == CodegenMode.Server && binding.member.targetCanReachConstrainedShape(model, symbolProvider)
-        val outputT = symbolProvider.toSymbol(binding.member)
+        val returnUnconstrainedType = codegenTarget == CodegenTarget.SERVER && binding.member.targetCanReachConstrainedShape(model, symbolProvider)
+        val outputSymbol = symbolProvider.toSymbol(binding.member)
         if (!returnUnconstrainedType) {
-            check(outputT.rustType().stripOuter<RustType.Option>() is RustType.HashMap) { outputT.rustType() }
-        }
-=======
-        val outputSymbol = symbolProvider.toSymbol(binding.member)
-        check(outputSymbol.rustType().stripOuter<RustType.Option>() is RustType.HashMap) { outputSymbol.rustType() }
->>>>>>> c503debb
+            check(outputSymbol.rustType().stripOuter<RustType.Option>() is RustType.HashMap) { outputSymbol.rustType() }
+        }
         val target = model.expectShape(binding.member.target)
         check(target is MapShape)
         val fnName = "deser_prefix_header_${fnName(operationShape, binding)}"
@@ -192,7 +179,7 @@
                 if (returnUnconstrainedType) {
                     // If the map shape has constrained string keys or values, we need to wrap the deserialized hash map
                     // in the corresponding unconstrained wrapper tuple struct.
-                    rust("let out = out.map(#T);", outputT.mapRustType { it.stripOuter<RustType.Option>() })
+                    rust("let out = out.map(#T);", outputSymbol.mapRustType { it.stripOuter<RustType.Option>() })
                 }
                 rust("out.map(Some)")
             }
@@ -252,7 +239,7 @@
             symbolProvider,
             operationShape,
             targetShape,
-            target
+            codegenTarget
         ).render()
         rustTemplate(
             """
@@ -306,7 +293,7 @@
                         }
                     }
                     if (targetShape.hasTrait<EnumTrait>()) {
-                        if (target == CodegenTarget.SERVER) {
+                        if (codegenTarget == CodegenTarget.SERVER) {
                             rust(
                                 "Ok(#T::try_from(body_str)?)",
                                 symbolProvider.toSymbol(targetShape)
@@ -419,7 +406,7 @@
                     """
                 )
             else -> {
-                val returnUnconstrainedType = mode == CodegenMode.Server &&
+                val returnUnconstrainedType = codegenTarget == CodegenTarget.SERVER &&
                         targetShape is CollectionShape &&
                         targetShape.canReachConstrainedShape(model, symbolProvider)
                 if (returnUnconstrainedType) {
@@ -566,7 +553,7 @@
         ifSet(memberType, memberSymbol, "&input.$memberName") { field ->
             val listHeader = memberType is CollectionShape
             val workingWithPublicConstrainedWrapperTupleType =
-                mode == CodegenMode.Server && memberShape.hasPublicConstrainedWrapperTupleType(model)
+                codegenTarget == CodegenTarget.SERVER && memberShape.hasPublicConstrainedWrapperTupleType(model)
             rustTemplate(
                 """
                 for (k, v) in ${ if (workingWithPublicConstrainedWrapperTupleType) "&$field.0" else field } {
@@ -621,7 +608,7 @@
                     //  to check for constraint trait precedence. So `member.hasPublicConstrainedWrapperTupleType()` is
                     //  _not_ what we want.
                     val workingWithPublicConstrainedWrapperTupleType =
-                        mode == CodegenMode.Server && target.hasPublicConstrainedWrapperTupleType(model)
+                        codegenTarget == CodegenTarget.SERVER && target.hasPublicConstrainedWrapperTupleType(model)
                     quoteValue("AsRef::<str>::as_ref(${ if (workingWithPublicConstrainedWrapperTupleType) "&$targetName.0" else targetName })")
                 }
             }
