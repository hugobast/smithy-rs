/*
 * Copyright Amazon.com, Inc. or its affiliates. All Rights Reserved.
 * SPDX-License-Identifier: Apache-2.0
 */

//! HTTP routing that adheres to the [Smithy specification].
//!
//! [Smithy specification]: https://awslabs.github.io/smithy/1.0/spec/core/http-traits.html

use self::future::RouterFuture;
use self::request_spec::RequestSpec;
use self::tiny_map::TinyMap;
use crate::body::{boxed, Body, BoxBody, HttpBody};
use crate::error::BoxError;
use crate::protocols::Protocol;
use crate::response::IntoResponse;
use crate::runtime_error::{RuntimeError, RuntimeErrorKind};
use http::{Request, Response, StatusCode};
use std::{
    convert::Infallible,
    task::{Context, Poll},
};
use tower::layer::Layer;
use tower::util::ServiceExt;
use tower::{Service, ServiceBuilder};
use tower_http::map_response_body::MapResponseBodyLayer;

mod future;
mod into_make_lambda_service;
mod into_make_service;

#[doc(hidden)]
pub mod request_spec;

mod route;
mod tiny_map;

pub use self::{into_make_lambda_service::IntoMakeLambdaService, into_make_service::IntoMakeService, route::Route};

/// The router is a [`tower::Service`] that routes incoming requests to other `Service`s
/// based on the request's URI and HTTP method or on some specific header setting the target operation.
/// The former is adhering to the [Smithy specification], while the latter is adhering to
/// the [AwsJson specification].
///
/// The router is also [Protocol] aware and currently supports REST based protocols like [restJson1] or [restXml]
/// and RPC based protocols like [awsJson1.0] or [awsJson1.1].
/// It currently does not support Smithy's [endpoint trait].
///
/// You should not **instantiate** this router directly; it will be created for you from the
/// code generated from your Smithy model by `smithy-rs`.
///
/// [Smithy specification]: https://awslabs.github.io/smithy/1.0/spec/core/http-traits.html
/// [AwsJson specification]: https://awslabs.github.io/smithy/1.0/spec/aws/aws-json-1_0-protocol.html#protocol-behaviors
/// [Protocol]: https://awslabs.github.io/smithy/1.0/spec/aws/index.html#aws-protocols
/// [restJson1]: https://awslabs.github.io/smithy/1.0/spec/aws/aws-restjson1-protocol.html
/// [restXml]: https://awslabs.github.io/smithy/1.0/spec/aws/aws-restxml-protocol.html
/// [awsJson1.0]: https://awslabs.github.io/smithy/1.0/spec/aws/aws-json-1_0-protocol.html
/// [awsJson1.1]: https://awslabs.github.io/smithy/1.0/spec/aws/aws-json-1_1-protocol.html
/// [endpoint trait]: https://awslabs.github.io/smithy/1.0/spec/core/endpoint-traits.html#endpoint-trait
#[derive(Debug)]
pub struct Router<B = Body> {
    routes: Routes<B>,
}

// This constant determines when the `TinyMap` implementation switches from being a `Vec` to a
// `HashMap`. This is chosen to be 15 as a result of the discussion around
// https://github.com/awslabs/smithy-rs/pull/1429#issuecomment-1147516546
const ROUTE_CUTOFF: usize = 15;

/// Protocol-aware routes types.
///
/// RestJson1 and RestXml routes are stored in a `Vec` because there can be multiple matches on the
/// request URI and we thus need to iterate the whole list and use a ranking mechanism to choose.
///
/// AwsJson 1.0 and 1.1 routes can be stored in a `HashMap` since the requested operation can be
/// directly found in the `X-Amz-Target` HTTP header.
#[derive(Debug)]
enum Routes<B = Body> {
    RestXml(Vec<(Route<B>, RequestSpec)>),
    RestJson1(Vec<(Route<B>, RequestSpec)>),
    AwsJson10(TinyMap<String, Route<B>, ROUTE_CUTOFF>),
    AwsJson11(TinyMap<String, Route<B>, ROUTE_CUTOFF>),
}

impl<B> Clone for Router<B> {
    fn clone(&self) -> Self {
        match &self.routes {
            Routes::RestJson1(routes) => Router {
                routes: Routes::RestJson1(routes.clone()),
            },
            Routes::RestXml(routes) => Router {
                routes: Routes::RestXml(routes.clone()),
            },
            Routes::AwsJson10(routes) => Router {
                routes: Routes::AwsJson10(routes.clone()),
            },
            Routes::AwsJson11(routes) => Router {
                routes: Routes::AwsJson11(routes.clone()),
            },
        }
    }
}

impl<B> Router<B>
where
    B: Send + 'static,
{
    /// Return the correct, protocol-specific "Not Found" response for an unknown operation.
    fn unknown_operation(&self) -> RouterFuture<B> {
        let protocol = match &self.routes {
            Routes::RestJson1(_) => Protocol::RestJson1,
            Routes::RestXml(_) => Protocol::RestXml,
            Routes::AwsJson10(_) => Protocol::AwsJson10,
            Routes::AwsJson11(_) => Protocol::AwsJson11,
        };
        let error = RuntimeError {
            protocol,
            kind: RuntimeErrorKind::UnknownOperation,
        };
        RouterFuture::from_response(error.into_response())
    }

    /// Return the HTTP error response for non allowed method.
    fn method_not_allowed(&self) -> RouterFuture<B> {
        RouterFuture::from_response({
            let mut res = Response::new(crate::body::empty());
            *res.status_mut() = StatusCode::METHOD_NOT_ALLOWED;
            res
        })
    }
    /// Convert this router into a [`MakeService`], that is a [`Service`] whose
    /// response is another service.
    ///
    /// This is useful when running your application with hyper's
    /// [`Server`].
    ///
    /// [`Server`]: hyper::server::Server
    /// [`MakeService`]: tower::make::MakeService
    pub fn into_make_service(self) -> IntoMakeService<Self> {
        IntoMakeService::new(self)
    }

    /// Convert this router into a [`MakeService`], that is a [`Service`] whose
    /// response is another service.
    ///
    /// This is useful when running your application with AWS Lambda's
    /// [`run`].
    ///
    /// [`run`]: lambda_http::run
    /// [`MakeService`]: tower::make::MakeService
    pub fn into_make_lambda_service(self) -> IntoMakeLambdaService<Self> {
        IntoMakeLambdaService::new(self)
    }

    /// Apply a [`tower::Layer`] to the router.
    ///
    /// All requests to the router will be processed by the layer's
    /// corresponding middleware.
    ///
    /// This can be used to add additional processing to all routes.
    pub fn layer<L, NewReqBody, NewResBody>(self, layer: L) -> Router<NewReqBody>
    where
        L: Layer<Route<B>>,
        L::Service:
            Service<Request<NewReqBody>, Response = Response<NewResBody>, Error = Infallible> + Clone + Send + 'static,
        <L::Service as Service<Request<NewReqBody>>>::Future: Send + 'static,
        NewResBody: HttpBody<Data = bytes::Bytes> + Send + 'static,
        NewResBody::Error: Into<BoxError>,
    {
        let layer = ServiceBuilder::new()
            .layer_fn(Route::new)
            .layer(MapResponseBodyLayer::new(boxed))
            .layer(layer);
        match self.routes {
            Routes::RestJson1(routes) => {
                let routes = routes
                    .into_iter()
                    .map(|(route, request_spec)| (Layer::layer(&layer, route), request_spec))
                    .collect();
                Router {
                    routes: Routes::RestJson1(routes),
                }
            }
            Routes::RestXml(routes) => {
                let routes = routes
                    .into_iter()
                    .map(|(route, request_spec)| (Layer::layer(&layer, route), request_spec))
                    .collect();
                Router {
                    routes: Routes::RestXml(routes),
                }
            }
            Routes::AwsJson10(routes) => {
                let routes = routes
                    .into_iter()
                    .map(|(operation, route)| (operation, Layer::layer(&layer, route)))
                    .collect();
                Router {
                    routes: Routes::AwsJson10(routes),
                }
            }
            Routes::AwsJson11(routes) => {
                let routes = routes
                    .into_iter()
                    .map(|(operation, route)| (operation, Layer::layer(&layer, route)))
                    .collect();
                Router {
                    routes: Routes::AwsJson11(routes),
                }
            }
        }
    }

    /// Create a new RestJson1 `Router` from an iterator over pairs of [`RequestSpec`]s and services.
    ///
    /// If the iterator is empty the router will respond `404 Not Found` to all requests.
    #[doc(hidden)]
    pub fn new_rest_json_router<T>(routes: T) -> Self
    where
        T: IntoIterator<
            Item = (
                tower::util::BoxCloneService<Request<B>, Response<BoxBody>, Infallible>,
                RequestSpec,
            ),
        >,
    {
        let mut routes: Vec<(Route<B>, RequestSpec)> = routes
            .into_iter()
            .map(|(svc, request_spec)| (Route::from_box_clone_service(svc), request_spec))
            .collect();

        // Sort them once by specifity, with the more specific routes sorted before the less
        // specific ones, so that when routing a request we can simply iterate through the routes
        // and pick the first one that matches.
        routes.sort_by_key(|(_route, request_spec)| std::cmp::Reverse(request_spec.rank()));

        Self {
            routes: Routes::RestJson1(routes),
        }
    }

    /// Create a new RestXml `Router` from an iterator over pairs of [`RequestSpec`]s and services.
    ///
    /// If the iterator is empty the router will respond `404 Not Found` to all requests.
    #[doc(hidden)]
    pub fn new_rest_xml_router<T>(routes: T) -> Self
    where
        T: IntoIterator<
            Item = (
                tower::util::BoxCloneService<Request<B>, Response<BoxBody>, Infallible>,
                RequestSpec,
            ),
        >,
    {
        let mut routes: Vec<(Route<B>, RequestSpec)> = routes
            .into_iter()
            .map(|(svc, request_spec)| (Route::from_box_clone_service(svc), request_spec))
            .collect();

        // Sort them once by specifity, with the more specific routes sorted before the less
        // specific ones, so that when routing a request we can simply iterate through the routes
        // and pick the first one that matches.
        routes.sort_by_key(|(_route, request_spec)| std::cmp::Reverse(request_spec.rank()));

        Self {
            routes: Routes::RestXml(routes),
        }
    }

    /// Create a new AwsJson 1.0 `Router` from an iterator over pairs of operation names and services.
    ///
    /// If the iterator is empty the router will respond `404 Not Found` to all requests.
    #[doc(hidden)]
    pub fn new_aws_json_10_router<T>(routes: T) -> Self
    where
        T: IntoIterator<
            Item = (
                tower::util::BoxCloneService<Request<B>, Response<BoxBody>, Infallible>,
                String,
            ),
        >,
    {
        let routes = routes
            .into_iter()
            .map(|(svc, operation)| (operation, Route::from_box_clone_service(svc)))
            .collect();

        Self {
            routes: Routes::AwsJson10(routes),
        }
    }

    /// Create a new AwsJson 1.1 `Router` from a vector of pairs of operations and services.
    ///
    /// If the vector is empty the router will respond `404 Not Found` to all requests.
    #[doc(hidden)]
    pub fn new_aws_json_11_router<T>(routes: T) -> Self
    where
        T: IntoIterator<
            Item = (
                tower::util::BoxCloneService<Request<B>, Response<BoxBody>, Infallible>,
                String,
            ),
        >,
    {
        let routes = routes
            .into_iter()
            .map(|(svc, operation)| (operation, Route::from_box_clone_service(svc)))
            .collect();

        Self {
            routes: Routes::AwsJson11(routes),
        }
    }
}

impl<B> Service<Request<B>> for Router<B>
where
    B: Send + 'static,
{
    type Response = Response<BoxBody>;
    type Error = Infallible;
    type Future = RouterFuture<B>;

    #[inline]
    fn poll_ready(&mut self, _: &mut Context<'_>) -> Poll<Result<(), Self::Error>> {
        Poll::Ready(Ok(()))
    }

    #[inline]
    fn call(&mut self, req: Request<B>) -> Self::Future {
        match &self.routes {
            // REST routes.
            Routes::RestJson1(routes) | Routes::RestXml(routes) => {
                let mut method_not_allowed = false;

                // Loop through all the routes and validate if any of them matches. Routes are already ranked.
                for (route, request_spec) in routes {
                    match request_spec.matches(&req) {
                        request_spec::Match::Yes => {
                            return RouterFuture::from_oneshot(route.clone().oneshot(req));
                        }
                        request_spec::Match::MethodNotAllowed => method_not_allowed = true,
                        // Continue looping to see if another route matches.
                        request_spec::Match::No => continue,
                    }
                }

                if method_not_allowed {
                    // The HTTP method is not correct.
                    self.method_not_allowed()
                } else {
                    // In any other case return the `RuntimeError::UnknownOperation`.
                    self.unknown_operation()
                }
            }
            // AwsJson routes.
            Routes::AwsJson10(routes) | Routes::AwsJson11(routes) => {
                if req.uri() == "/" {
                    // Check the request method for POST.
                    if req.method() == http::Method::POST {
                        // Find the `x-amz-target` header.
                        if let Some(target) = req.headers().get("x-amz-target") {
                            if let Ok(target) = target.to_str() {
                                // Lookup in the `TinyMap` for a route for the target.
                                let route = routes.get(target);
                                if let Some(route) = route {
                                    return RouterFuture::from_oneshot(route.clone().oneshot(req));
                                }
                            }
                        }
                    } else {
                        // The HTTP method is not POST.
                        return self.method_not_allowed();
                    }
                }
                // In any other case return the `RuntimeError::UnknownOperation`.
                self.unknown_operation()
            }
        }
    }
}

#[cfg(test)]
mod rest_tests {
    use super::*;
<<<<<<< HEAD
    use crate::{body::boxed, routing::request_spec::*, test_helpers::get_body_as_string};
=======
    use crate::{
        body::{boxed, BoxBody},
        routing::request_spec::*,
    };
>>>>>>> 817bf68e
    use futures_util::Future;
    use http::{HeaderMap, Method};
    use std::pin::Pin;

    /// Helper function to build a `Request`. Used in other test modules.
    pub fn req(method: &Method, uri: &str, headers: Option<HeaderMap>) -> Request<()> {
        let mut r = Request::builder().method(method).uri(uri).body(()).unwrap();
        if let Some(headers) = headers {
            *r.headers_mut() = headers
        }
        r
    }

    /// A service that returns its name and the request's URI in the response body.
    #[derive(Clone)]
    struct NamedEchoUriService(String);

    impl<B> Service<Request<B>> for NamedEchoUriService {
        type Response = Response<BoxBody>;
        type Error = Infallible;
        type Future = Pin<Box<dyn Future<Output = Result<Self::Response, Self::Error>> + Send>>;

        #[inline]
        fn poll_ready(&mut self, _cx: &mut Context<'_>) -> Poll<Result<(), Self::Error>> {
            Poll::Ready(Ok(()))
        }

        #[inline]
        fn call(&mut self, req: Request<B>) -> Self::Future {
            let body = boxed(Body::from(format!("{} :: {}", self.0, req.uri().to_string())));
            let fut = async { Ok(Response::builder().status(&http::StatusCode::OK).body(body).unwrap()) };
            Box::pin(fut)
        }
    }

    // This test is a rewrite of `mux.spec.ts`.
    // https://github.com/awslabs/smithy-typescript/blob/fbf97a9bf4c1d8cf7f285ea7c24e1f0ef280142a/smithy-typescript-ssdk-libs/server-common/src/httpbinding/mux.spec.ts
    #[tokio::test]
    async fn simple_routing() {
        let request_specs: Vec<(RequestSpec, &str)> = vec![
            (
                RequestSpec::from_parts(
                    Method::GET,
                    vec![
                        PathSegment::Literal(String::from("a")),
                        PathSegment::Label,
                        PathSegment::Label,
                    ],
                    Vec::new(),
                ),
                "A",
            ),
            (
                RequestSpec::from_parts(
                    Method::GET,
                    vec![
                        PathSegment::Literal(String::from("mg")),
                        PathSegment::Greedy,
                        PathSegment::Literal(String::from("z")),
                    ],
                    Vec::new(),
                ),
                "MiddleGreedy",
            ),
            (
                RequestSpec::from_parts(
                    Method::DELETE,
                    Vec::new(),
                    vec![
                        QuerySegment::KeyValue(String::from("foo"), String::from("bar")),
                        QuerySegment::Key(String::from("baz")),
                    ],
                ),
                "Delete",
            ),
            (
                RequestSpec::from_parts(
                    Method::POST,
                    vec![PathSegment::Literal(String::from("query_key_only"))],
                    vec![QuerySegment::Key(String::from("foo"))],
                ),
                "QueryKeyOnly",
            ),
        ];

        // Test both RestJson1 and RestXml routers.
        let router_json = Router::new_rest_json_router(request_specs.clone().into_iter().map(|(spec, svc_name)| {
            (
                tower::util::BoxCloneService::new(NamedEchoUriService(String::from(svc_name))),
                spec,
            )
        }));
        let router_xml = Router::new_rest_xml_router(request_specs.into_iter().map(|(spec, svc_name)| {
            (
                tower::util::BoxCloneService::new(NamedEchoUriService(String::from(svc_name))),
                spec,
            )
        }));

        for mut router in [router_json, router_xml] {
            let hits = vec![
                ("A", Method::GET, "/a/b/c"),
                ("MiddleGreedy", Method::GET, "/mg/a/z"),
                ("MiddleGreedy", Method::GET, "/mg/a/b/c/d/z?abc=def"),
                ("Delete", Method::DELETE, "/?foo=bar&baz=quux"),
                ("Delete", Method::DELETE, "/?foo=bar&baz"),
                ("Delete", Method::DELETE, "/?foo=bar&baz=&"),
                ("Delete", Method::DELETE, "/?foo=bar&baz=quux&baz=grault"),
                ("QueryKeyOnly", Method::POST, "/query_key_only?foo=bar"),
                ("QueryKeyOnly", Method::POST, "/query_key_only?foo"),
                ("QueryKeyOnly", Method::POST, "/query_key_only?foo="),
                ("QueryKeyOnly", Method::POST, "/query_key_only?foo=&"),
            ];
            for (svc_name, method, uri) in &hits {
                let mut res = router.call(req(method, uri, None)).await.unwrap();
                let actual_body = get_body_as_string(res.body_mut()).await;

                assert_eq!(format!("{} :: {}", svc_name, uri), actual_body);
            }

            for (_, _, uri) in hits {
                let res = router.call(req(&Method::PATCH, uri, None)).await.unwrap();
                assert_eq!(StatusCode::METHOD_NOT_ALLOWED, res.status());
            }

            let misses = vec![
                (Method::GET, "/a"),
                (Method::GET, "/a/b"),
                (Method::GET, "/mg"),
                (Method::GET, "/mg/q"),
                (Method::GET, "/mg/z"),
                (Method::GET, "/mg/a/b/z/c"),
                (Method::DELETE, "/?foo=bar"),
                (Method::DELETE, "/?foo=bar"),
                (Method::DELETE, "/?baz=quux"),
                (Method::POST, "/query_key_only?baz=quux"),
                (Method::GET, "/"),
                (Method::POST, "/"),
            ];
            for (method, miss) in misses {
                let res = router.call(req(&method, miss, None)).await.unwrap();
                assert_eq!(StatusCode::NOT_FOUND, res.status());
            }
        }
    }

    #[tokio::test]
    async fn basic_pattern_conflict_avoidance() {
        let request_specs: Vec<(RequestSpec, &str)> = vec![
            (
                RequestSpec::from_parts(
                    Method::GET,
                    vec![PathSegment::Literal(String::from("a")), PathSegment::Label],
                    Vec::new(),
                ),
                "A1",
            ),
            (
                RequestSpec::from_parts(
                    Method::GET,
                    vec![
                        PathSegment::Literal(String::from("a")),
                        PathSegment::Label,
                        PathSegment::Literal(String::from("a")),
                    ],
                    Vec::new(),
                ),
                "A2",
            ),
            (
                RequestSpec::from_parts(
                    Method::GET,
                    vec![PathSegment::Literal(String::from("b")), PathSegment::Greedy],
                    Vec::new(),
                ),
                "B1",
            ),
            (
                RequestSpec::from_parts(
                    Method::GET,
                    vec![PathSegment::Literal(String::from("b")), PathSegment::Greedy],
                    vec![QuerySegment::Key(String::from("q"))],
                ),
                "B2",
            ),
        ];

        let mut router = Router::new_rest_json_router(request_specs.into_iter().map(|(spec, svc_name)| {
            (
                tower::util::BoxCloneService::new(NamedEchoUriService(String::from(svc_name))),
                spec,
            )
        }));

        let hits = vec![
            ("A1", Method::GET, "/a/foo"),
            ("A2", Method::GET, "/a/foo/a"),
            ("B1", Method::GET, "/b/foo/bar/baz"),
            ("B2", Method::GET, "/b/foo?q=baz"),
        ];
        for (svc_name, method, uri) in &hits {
            let mut res = router.call(req(method, uri, None)).await.unwrap();
            let actual_body = get_body_as_string(&mut res).await;

            assert_eq!(format!("{} :: {}", svc_name, uri), actual_body);
        }
    }
}

#[cfg(test)]
mod awsjson_tests {
    use super::rest_tests::req;
    use super::*;
    use crate::{body::boxed, test_helpers::get_body_as_string};
    use futures_util::Future;
    use http::{HeaderMap, HeaderValue, Method};
    use pretty_assertions::assert_eq;
    use std::pin::Pin;

    /// A service that returns its name and the request's URI in the response body.
    #[derive(Clone)]
    struct NamedEchoOperationService(String);

    impl<B> Service<Request<B>> for NamedEchoOperationService {
        type Response = Response<BoxBody>;
        type Error = Infallible;
        type Future = Pin<Box<dyn Future<Output = Result<Self::Response, Self::Error>> + Send>>;

        #[inline]
        fn poll_ready(&mut self, _cx: &mut Context<'_>) -> Poll<Result<(), Self::Error>> {
            Poll::Ready(Ok(()))
        }

        #[inline]
        fn call(&mut self, req: Request<B>) -> Self::Future {
            let target = req
                .headers()
                .get("x-amz-target")
                .map(|x| x.to_str().unwrap())
                .unwrap_or("unknown");
            let body = boxed(Body::from(format!("{} :: {}", self.0, target)));
            let fut = async { Ok(Response::builder().status(&http::StatusCode::OK).body(body).unwrap()) };
            Box::pin(fut)
        }
    }

    #[tokio::test]
    async fn simple_routing() {
        let routes = vec![("Service.Operation", "A")];
        let router_json10 = Router::new_aws_json_10_router(routes.clone().into_iter().map(|(operation, svc_name)| {
            (
                tower::util::BoxCloneService::new(NamedEchoOperationService(String::from(svc_name))),
                operation.to_string(),
            )
        }));
        let router_json11 = Router::new_aws_json_11_router(routes.into_iter().map(|(operation, svc_name)| {
            (
                tower::util::BoxCloneService::new(NamedEchoOperationService(String::from(svc_name))),
                operation.to_string(),
            )
        }));

        for mut router in [router_json10, router_json11] {
            let mut headers = HeaderMap::new();
            headers.insert("x-amz-target", HeaderValue::from_static("Service.Operation"));

            // Valid request, should return a valid body.
            let mut res = router
                .call(req(&Method::POST, "/", Some(headers.clone())))
                .await
                .unwrap();
            let actual_body = get_body_as_string(res.body_mut()).await;
            assert_eq!(format!("{} :: {}", "A", "Service.Operation"), actual_body);

            // No headers, should return NOT_FOUND.
            let res = router.call(req(&Method::POST, "/", None)).await.unwrap();
            assert_eq!(res.status(), StatusCode::NOT_FOUND);

            // Wrong HTTP method, should return METHOD_NOT_ALLOWED.
            let res = router
                .call(req(&Method::GET, "/", Some(headers.clone())))
                .await
                .unwrap();
            assert_eq!(res.status(), StatusCode::METHOD_NOT_ALLOWED);

            // Wrong URI, should return NOT_FOUND.
            let res = router
                .call(req(&Method::POST, "/something", Some(headers)))
                .await
                .unwrap();
            assert_eq!(res.status(), StatusCode::NOT_FOUND);
        }
    }
}<|MERGE_RESOLUTION|>--- conflicted
+++ resolved
@@ -384,14 +384,7 @@
 #[cfg(test)]
 mod rest_tests {
     use super::*;
-<<<<<<< HEAD
-    use crate::{body::boxed, routing::request_spec::*, test_helpers::get_body_as_string};
-=======
-    use crate::{
-        body::{boxed, BoxBody},
-        routing::request_spec::*,
-    };
->>>>>>> 817bf68e
+    use crate::{body::{boxed, BoxBody}, routing::request_spec::*, test_helpers::get_body_as_string};
     use futures_util::Future;
     use http::{HeaderMap, Method};
     use std::pin::Pin;
