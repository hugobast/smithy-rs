# Example changelog entries
# [[aws-sdk-rust]]
# message = "Fix typos in module documentation for generated crates"
# references = ["smithy-rs#920"]
# meta = { "breaking" = false, "tada" = false, "bug" = false }
# author = "rcoh"
#
# [[smithy-rs]]
# message = "Fix typos in module documentation for generated crates"
# references = ["smithy-rs#920"]
# meta = { "breaking" = false, "tada" = false, "bug" = false }
# author = "rcoh"

[[smithy-rs]]
message = "Add ability to sign a request with all headers, or to change which headers are excluded from signing"
references = ["smithy-rs#1381"]
meta = { "breaking" = false, "tada" = true, "bug" = false }
author = "alonlud"

 [[aws-sdk-rust]]
 message = "Add method `ByteStream::into_async_read`. This makes it easy to convert `ByteStream`s into a struct implementing `tokio:io::AsyncRead`. Available on **crate feature** `rt-tokio` only."
 references = ["smithy-rs#1390"]
 meta = { "breaking" = false, "tada" = true, "bug" = false }
 author = "Velfi"

 [[smithy-rs]]
 message = "Add method `ByteStream::into_async_read`. This makes it easy to convert `ByteStream`s into a struct implementing `tokio:io::AsyncRead`. Available on **crate feature** `rt-tokio` only."
 references = ["smithy-rs#1390"]
 meta = { "breaking" = false, "tada" = true, "bug" = false }
 author = "Velfi"

[[smithy-rs]]
message = "Add ability to specify a different rust crate name than the one derived from the package name"
references = ["smithy-rs#1404"]
meta = { "breaking" = false, "tada" = false, "bug" = false }
author = "petrosagg"

[[smithy-rs]]
message = "Switch to [RustCrypto](https://github.com/RustCrypto)'s implementation of MD5."
references = ["smithy-rs#1404"]
meta = { "breaking" = false, "tada" = false, "bug" = false }
author = "petrosagg"

[[aws-sdk-rust]]
message = "Switch to [RustCrypto](https://github.com/RustCrypto)'s implementation of MD5."
references = ["smithy-rs#1404"]
meta = { "breaking" = false, "tada" = false, "bug" = false }
author = "petrosagg"

<<<<<<< HEAD
for chunk in byte_streams {
    // Make requests to a service
}
```
"""
references = ["aws-sdk-rust#494", "aws-sdk-rust#519"]
meta = { "breaking" = true, "tada" = true, "bug" = false }
author = "Velfi"

[[aws-sdk-rust]]
message = "Add comments for docker settings needed when using this sdk"
references = ["aws-sdk-rust#540"]
meta = { "breaking" = false, "tada" = false, "bug" = false }
author = "jmklix"
=======
[[aws-sdk-rust]]
message = "Add support for `credential_process` in AWS configs for fetching credentials from an external process."
references = ["smithy-rs#1356"]
meta = { "breaking" = false, "tada" = true, "bug" = false }
author = "jszwedko"
>>>>>>> 2986c93b
<|MERGE_RESOLUTION|>--- conflicted
+++ resolved
@@ -47,25 +47,14 @@
 meta = { "breaking" = false, "tada" = false, "bug" = false }
 author = "petrosagg"
 
-<<<<<<< HEAD
-for chunk in byte_streams {
-    // Make requests to a service
-}
-```
-"""
-references = ["aws-sdk-rust#494", "aws-sdk-rust#519"]
-meta = { "breaking" = true, "tada" = true, "bug" = false }
-author = "Velfi"
-
 [[aws-sdk-rust]]
 message = "Add comments for docker settings needed when using this sdk"
 references = ["aws-sdk-rust#540"]
 meta = { "breaking" = false, "tada" = false, "bug" = false }
 author = "jmklix"
-=======
+
 [[aws-sdk-rust]]
 message = "Add support for `credential_process` in AWS configs for fetching credentials from an external process."
 references = ["smithy-rs#1356"]
 meta = { "breaking" = false, "tada" = true, "bug" = false }
-author = "jszwedko"
->>>>>>> 2986c93b
+author = "jszwedko"