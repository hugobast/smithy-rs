# Example changelog entries
# [[aws-sdk-rust]]
# message = "Fix typos in module documentation for generated crates"
# references = ["smithy-rs#920"]
# meta = { "breaking" = false, "tada" = false, "bug" = false }
# author = "rcoh"
#
# [[smithy-rs]]
# message = "Fix typos in module documentation for generated crates"
# references = ["smithy-rs#920"]
# meta = { "breaking" = false, "tada" = false, "bug" = false, "target" = "client | server | all"}
# author = "rcoh"

[[smithy-rs]]
message = "Add support for constructing [`SdkBody`] and [`ByteStream`] from `http-body` 1.0 bodies. Note that this is initial support and works via a backwards compatibility shim to http-body 0.4. Hyper 1.0 is not supported."
references = ["smithy-rs#3300", "aws-sdk-rust#977"]
meta = { "breaking" = false, "tada" = true, "bug" = false, "target" = "all" }
author = "rcoh"

[[aws-sdk-rust]]
message = "Add support for constructing [`SdkBody`] and [`ByteStream`] from `http-body` 1.0 bodies. Note that this is initial support and works via a backwards compatibility shim to http-body 0.4. Hyper 1.0 is not supported."
references = ["smithy-rs#3300", "aws-sdk-rust#977"]
meta = { "breaking" = false, "tada" = true, "bug" = false }
author = "rcoh"

[[smithy-rs]]
message = "Serialize 0/false in query parameters, and ignore actual default value during serialization instead of just 0/false. See [changelog discussion](https://github.com/smithy-lang/smithy-rs/discussions/3312) for details."
references = ["smithy-rs#3252", "smithy-rs#3312"]
meta = { "breaking" = false, "tada" = false, "bug" = true, "target" = "client" }
author = "milesziemer"

[[aws-sdk-rust]]
message = "Serialize 0/false in query parameters, and ignore actual default value during serialization instead of just 0/false. See [changelog discussion](https://github.com/smithy-lang/smithy-rs/discussions/3312) for details."
references = ["smithy-rs#3252", "smithy-rs#3312"]
meta = { "breaking" = false, "tada" = false, "bug" = true }
author = "milesziemer"

<<<<<<< HEAD
[[smithy-rs]]
message = """`requireEndpointResolver: false` is no longer required to remove the need for an endpoint resolver. Instead, `"awsSdkBuilder"` (default false), now _removes_ that requirement."""
references = ["smithy-rs#3292"]
meta = { "breaking" = false, "tada" = false, "bug" = false }
=======
[[aws-sdk-rust]]
message = "Fix bug in `CredentialsProcess` provider where `expiry` was incorrectly treated as a required field."
references = ["smithy-rs#3335", "aws-sdk-rust#1021"]
meta = { "breaking" = false, "tada" = false, "bug" = true }
>>>>>>> f84f9ba8
author = "rcoh"<|MERGE_RESOLUTION|>--- conflicted
+++ resolved
@@ -35,15 +35,14 @@
 meta = { "breaking" = false, "tada" = false, "bug" = true }
 author = "milesziemer"
 
-<<<<<<< HEAD
 [[smithy-rs]]
 message = """`requireEndpointResolver: false` is no longer required to remove the need for an endpoint resolver. Instead, `"awsSdkBuilder"` (default false), now _removes_ that requirement."""
 references = ["smithy-rs#3292"]
 meta = { "breaking" = false, "tada" = false, "bug" = false }
-=======
+author = "rcoh"
+
 [[aws-sdk-rust]]
 message = "Fix bug in `CredentialsProcess` provider where `expiry` was incorrectly treated as a required field."
 references = ["smithy-rs#3335", "aws-sdk-rust#1021"]
 meta = { "breaking" = false, "tada" = false, "bug" = true }
->>>>>>> f84f9ba8
 author = "rcoh"